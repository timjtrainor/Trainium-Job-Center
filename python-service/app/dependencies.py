--- conflicted
+++ resolved
@@ -6,11 +6,8 @@
 from .services.infrastructure.database import DatabaseService
 from .services.infrastructure.queue import QueueService
 from .services.infrastructure.scheduler import SchedulerService
-<<<<<<< HEAD
-=======
 from .services.crewai import JobReviewCrew
 from .services.crewai.job_posting_review.crew import get_job_posting_review_crew
->>>>>>> d9328b73
 
 
 def get_gemini_service(request: Request) -> GeminiService:
@@ -41,3 +38,8 @@
 def get_scheduler_service(request: Request) -> SchedulerService:
     """Retrieve the scheduler service instance from application state."""
     return request.app.state.scheduler_service
+
+
+def get_job_review_crew(request: Request) -> JobReviewCrew:
+    """Retrieve the JobReviewCrew instance from application state."""
+    return request.app.state.job_review_crew
