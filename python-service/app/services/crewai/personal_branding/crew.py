"""
TODO: Comment this file
"""
from typing import Dict, List, Any, Optional, Tuple
from pathlib import Path
from loguru import logger

from crewai import Agent, Crew, Task, Process
from crewai.project import CrewBase, agent, task, crew, before_kickoff, after_kickoff
from crewai.llm import BaseLLM
from crewai.tools import tool

from .. import base
from ...llm_clients import LLMRouter
from ....core.config import get_settings
from ....models.jobspy import ScrapedJob
<<<<<<< HEAD
from app.services.crewai.tools.pg_search import pg_search
=======
from crewai_tools import PGSearchTool
from app.services.crewai.tools.pg_search import (
    pg_search_tool as pg_search_tool_factory,
)
>>>>>>> d5e3ef59


@CrewBase
class PersonalBrandCrew:
    """
    TODO: comment this class
    """
    
    def __init__(self):
        """Initialize the PersonalBrandCrew with YAML configurations."""
        self.base_dir = Path(__file__).resolve().parent.parent
        self.crew_name = "personal_brand"
        settings = get_settings()
        self._router = LLMRouter(preferences=settings.llm_preference)
        self._agent_llms: Dict[str, BaseLLM] = {}
        self.tasks_config = base.load_tasks_config(self.base_dir, "personal_branding/config")

    def _parse_model_config(self, models: List[Dict[str, Any]] | None) -> List[Tuple[str, str]]:
        """Convert agent model configs to provider/model tuples."""
        if not models:
            return []
        prefs: List[Tuple[str, str]] = []
        for entry in models:
            provider = entry.get("provider")
            model = entry.get("model")
            if not provider or not model:
                continue
            provider = provider.lower()
            if provider == "google":
                provider = "gemini"
            prefs.append((provider, model))
        return prefs

    class _RouterLLM(BaseLLM):
        """Adapter to use LLMRouter with CrewAI agents."""

        def __init__(self, router: LLMRouter, preferences: List[Tuple[str, str]] | None = None):
            model_name = preferences[0][1] if preferences else "router"
            super().__init__(model=model_name)
            self._router = router
            self._preferences = preferences or []

        def call(
            self,
            messages: Any,
            tools: Optional[List[dict]] = None,
            callbacks: Optional[List[Any]] = None,
            available_functions: Optional[Dict[str, Any]] = None,
            from_task: Optional[Any] = None,
            from_agent: Optional[Any] = None,
        ) -> str:
            if isinstance(messages, list):
                prompt = "\n".join(m.get("content", "") for m in messages if isinstance(m, dict))
            else:
                prompt = str(messages)

            if self._preferences:
                original = list(self._router.providers)
                try:
                    ordered = self._preferences + [p for p in original if p not in self._preferences]
                    self._router.providers = ordered
                    return self._router.generate(prompt)
                finally:
                    self._router.providers = original
            return self._router.generate(prompt)

    def _get_agent_llm(self, agent_name: str, config: Dict[str, Any]) -> BaseLLM:
        """Get or create RouterLLM for an agent."""
        if agent_name in self._agent_llms:
            return self._agent_llms[agent_name]
        prefs = self._parse_model_config(config.get("models"))
        llm = self._RouterLLM(self._router, prefs if prefs else None)
        self._agent_llms[agent_name] = llm
        return llm

    @tool
<<<<<<< HEAD
    def pg_search_tool(self) -> str:
        """Fetch strategic narratives from Postgres."""
        return pg_search(getattr(self, "_narrative_name", None))
=======
    def pg_search_tool(self) -> PGSearchTool:
        """Provide PGSearchTool for querying strategic narratives."""
        return pg_search_tool_factory()
>>>>>>> d5e3ef59
        
    @agent
    def branding_agent(self) -> Agent:
        """
    Personal branding agent that reviews strategic narratives and
    creates branding documents.
        """
        config = self.agents_config["branding_agent"]

        return Agent(
            role=config["role"],
            goal=config["goal"],
            backstory=config["backstory"],
            tools=config.get("tools"),
            llm=self._get_agent_llm("branding_agent", config),
            max_iter=config.get("max_iter", 2),
            max_execution_time=config.get("max_execution_time", 60),
            verbose=config.get("verbose", True)
        )

    @task
    def personal_branding_review(self) -> Task:
        """
    Task that pulls the 'Product Manager' strategic narrative
    and generates a personal branding document.
        """
        config = self.tasks_config["personal_branding_review"]
        agent_method = getattr(self, config["agent"])

        task = Task(
            description=config["description"],
            expected_output=config["expected_output"],
            agent=agent_method(),
            async_execution=False,
            metadata=config.get("metadata", {}),
        )

        narrative_name = task.metadata.get("narrative_name") if task.metadata else None
        if narrative_name:
<<<<<<< HEAD
            self._narrative_name = narrative_name
=======
            task.agent.tools = [pg_search_tool_factory(narrative_name)]
>>>>>>> d5e3ef59

        return task

    @crew
    def branding_crew(self) -> Crew:
        """Assemble the branding crew with one agent and one task."""
        return Crew(
            agents=self.agents,
            tasks=self.tasks,
            process=Process.sequential,
            verbose=True
        )

# Crew singleton
_personal_brand_crew: Optional[PersonalBrandCrew] = None


def get_personal_brand_crew() -> PersonalBrandCrew:
    """
    Get the singleton PersonalBrandCrew instance.
    
    Returns:
        PersonalBrandCrew instance
    """
    global _personal_brand_crew
    if _personal_brand_crew is None:
        try:
            _personal_brand_crew = PersonalBrandCrew()
            logger.info("PersonalBrandCrew initialized successfully")
        except Exception as e:
            logger.error(f"Failed to initialize PersonalBrandCrew: {str(e)}")
            raise
    return _personal_brand_crew<|MERGE_RESOLUTION|>--- conflicted
+++ resolved
@@ -14,14 +14,7 @@
 from ...llm_clients import LLMRouter
 from ....core.config import get_settings
 from ....models.jobspy import ScrapedJob
-<<<<<<< HEAD
 from app.services.crewai.tools.pg_search import pg_search
-=======
-from crewai_tools import PGSearchTool
-from app.services.crewai.tools.pg_search import (
-    pg_search_tool as pg_search_tool_factory,
-)
->>>>>>> d5e3ef59
 
 
 @CrewBase
@@ -98,15 +91,10 @@
         return llm
 
     @tool
-<<<<<<< HEAD
     def pg_search_tool(self) -> str:
         """Fetch strategic narratives from Postgres."""
         return pg_search(getattr(self, "_narrative_name", None))
-=======
-    def pg_search_tool(self) -> PGSearchTool:
-        """Provide PGSearchTool for querying strategic narratives."""
-        return pg_search_tool_factory()
->>>>>>> d5e3ef59
+
         
     @agent
     def branding_agent(self) -> Agent:
@@ -146,11 +134,9 @@
 
         narrative_name = task.metadata.get("narrative_name") if task.metadata else None
         if narrative_name:
-<<<<<<< HEAD
+      
             self._narrative_name = narrative_name
-=======
-            task.agent.tools = [pg_search_tool_factory(narrative_name)]
->>>>>>> d5e3ef59
+
 
         return task
 
