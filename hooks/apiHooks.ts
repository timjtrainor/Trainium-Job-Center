import { useEffect, useMemo } from 'react';
import { useLocation, useNavigate } from 'react-router-dom';
import { useQuery, useMutation, useQueryClient } from '@tanstack/react-query';
import * as apiService from '../services/apiService';
<<<<<<< HEAD
import { Company, BaseResume, Resume, SiteSchedule, SiteDetails, SiteSchedulePayload } from '../types';
import { ReviewedJobsFilters, ReviewedJobsSort, JobReviewOverrideRequest } from '../services/apiService';
=======
import {
  Company,
  BaseResume,
  Resume,
  SiteSchedule,
  SiteDetails,
  SiteSchedulePayload,
  TaskRunRecord,
  TaskEnqueueResponse,
  ResumeTailoringJobPayload,
  CompanyResearchJobPayload,
} from '../types';
>>>>>>> 94db515e

export const useGetCompanies = () => {
  return useQuery<Company[], Error>({
    queryKey: ['companies'],
    queryFn: apiService.getCompanies,
  });
};

export const useGetBaseResumes = () => {
  return useQuery<BaseResume[], Error>({
    queryKey: ['baseResumes'],
    queryFn: apiService.getBaseResumes,
  });
};

export const useGetResumeContent = (resumeId: string, enabled = true) => {
  return useQuery<Resume, Error>({
    queryKey: ['resumeContent', resumeId],
    queryFn: () => apiService.getResumeContent(resumeId),
    enabled,
  });
};

export const useCheckPostgrestHealth = () => {
  return useMutation(apiService.checkPostgrestHealth);
};

export const useCheckFastApiHealth = () => {
  return useMutation(apiService.checkFastApiHealth);
};

export const useGetSiteSchedules = () => {
  return useQuery<SiteSchedule[], Error>({
    queryKey: ['siteSchedules'],
    queryFn: apiService.getSiteSchedules,
  });
};

export const useGetJobSites = () => {
  return useQuery<SiteDetails[], Error>({
    queryKey: ['jobSites'],
    queryFn: apiService.getJobSites,
  });
};

export const useCreateSiteSchedule = () => {
  const queryClient = useQueryClient();
  return useMutation({
    mutationFn: apiService.createSiteSchedule,
    onSuccess: () => queryClient.invalidateQueries({ queryKey: ['siteSchedules'] }),
  });
};

export const useUpdateSiteSchedule = () => {
  const queryClient = useQueryClient();
  return useMutation({
    mutationFn: ({ scheduleId, payload }: { scheduleId: string; payload: SiteSchedulePayload }) =>
      apiService.updateSiteSchedule(scheduleId, payload),
    onSuccess: () => queryClient.invalidateQueries({ queryKey: ['siteSchedules'] }),
  });
};

export const useDeleteSiteSchedule = () => {
  const queryClient = useQueryClient();
  return useMutation({
    mutationFn: (scheduleId: string) => apiService.deleteSiteSchedule(scheduleId),
    onSuccess: () => queryClient.invalidateQueries({ queryKey: ['siteSchedules'] }),
  });
};

<<<<<<< HEAD
type ReviewedJobsQueryArgs = {
  page?: number;
  size?: number;
  filters?: ReviewedJobsFilters;
  sort?: ReviewedJobsSort;
};

export const useReviewedJobs = ({ page = 1, size = 15, filters = {}, sort = { by: 'date_posted', order: 'desc' } }: ReviewedJobsQueryArgs) => {
  const navigate = useNavigate();
  const location = useLocation();

  const apiSearchString = useMemo(
    () => apiService.buildReviewedJobsSearchParams({ page, size, filters, sort }).toString(),
    [page, size, filters, sort]
  );

  const uiSearchString = useMemo(
    () => apiService.buildReviewedJobsUiSearchParams({ page, size, filters, sort }).toString(),
    [page, size, filters, sort]
  );

  useEffect(() => {
    const nextSearch = uiSearchString ? `?${uiSearchString}` : '';
    if (location.search !== nextSearch) {
      navigate(`${location.pathname}${nextSearch}`, { replace: true });
    }
  }, [uiSearchString, location.pathname, location.search, navigate]);

  return useQuery({
    queryKey: ['reviewedJobs', apiSearchString],
    queryFn: () => apiService.getReviewedJobs({ page, size, filters, sort }),
    keepPreviousData: true,
  });
};

export const useOverrideJobReview = () => {
  const queryClient = useQueryClient();

  return useMutation({
    mutationFn: ({ jobId, payload }: { jobId: string; payload: JobReviewOverrideRequest }) =>
      apiService.overrideJobReview(jobId, payload),
    onSuccess: () => {
      queryClient.invalidateQueries({ queryKey: ['reviewedJobs'] });
=======
export const useEnqueueResumeTailoringJob = () => {
  return useMutation<TaskEnqueueResponse, Error, ResumeTailoringJobPayload>({
    mutationFn: apiService.enqueueResumeTailoringJob,
  });
};

export const useEnqueueCompanyResearchJob = () => {
  return useMutation<TaskEnqueueResponse, Error, CompanyResearchJobPayload>({
    mutationFn: apiService.enqueueCompanyResearchJob,
  });
};

interface TaskRunStatusOptions {
  enabled?: boolean;
  refetchInterval?: number;
}

export const useTaskRunStatus = (
  runId: string | null,
  { enabled = true, refetchInterval = 4000 }: TaskRunStatusOptions = {}
) => {
  return useQuery<TaskRunRecord, Error>({
    queryKey: ['taskRunStatus', runId],
    queryFn: () => apiService.getTaskRunStatus(runId!),
    enabled: Boolean(runId) && enabled,
    refetchInterval: (data) => {
      if (!runId || !enabled) return false;
      if (!data) return refetchInterval;
      return data.status === 'succeeded' || data.status === 'failed' ? false : refetchInterval;
>>>>>>> 94db515e
    },
  });
};
<|MERGE_RESOLUTION|>--- conflicted
+++ resolved
@@ -2,10 +2,6 @@
 import { useLocation, useNavigate } from 'react-router-dom';
 import { useQuery, useMutation, useQueryClient } from '@tanstack/react-query';
 import * as apiService from '../services/apiService';
-<<<<<<< HEAD
-import { Company, BaseResume, Resume, SiteSchedule, SiteDetails, SiteSchedulePayload } from '../types';
-import { ReviewedJobsFilters, ReviewedJobsSort, JobReviewOverrideRequest } from '../services/apiService';
-=======
 import {
   Company,
   BaseResume,
@@ -18,7 +14,7 @@
   ResumeTailoringJobPayload,
   CompanyResearchJobPayload,
 } from '../types';
->>>>>>> 94db515e
+import { ReviewedJobsFilters, ReviewedJobsSort, JobReviewOverrideRequest } from '../services/apiService';
 
 export const useGetCompanies = () => {
   return useQuery<Company[], Error>({
@@ -89,7 +85,6 @@
   });
 };
 
-<<<<<<< HEAD
 type ReviewedJobsQueryArgs = {
   page?: number;
   size?: number;
@@ -133,7 +128,10 @@
       apiService.overrideJobReview(jobId, payload),
     onSuccess: () => {
       queryClient.invalidateQueries({ queryKey: ['reviewedJobs'] });
-=======
+    },
+  });
+};
+
 export const useEnqueueResumeTailoringJob = () => {
   return useMutation<TaskEnqueueResponse, Error, ResumeTailoringJobPayload>({
     mutationFn: apiService.enqueueResumeTailoringJob,
@@ -163,7 +161,6 @@
       if (!runId || !enabled) return false;
       if (!data) return refetchInterval;
       return data.status === 'succeeded' || data.status === 'failed' ? false : refetchInterval;
->>>>>>> 94db515e
     },
   });
 };
