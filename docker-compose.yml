version: '3.8'

services:
  # Defines the PostgreSQL database service
  db:
    image: postgres:15-alpine
    container_name: trainium_db
    restart: always
    environment:
      # These variables are loaded from the .env file
      POSTGRES_USER: ${POSTGRES_USER}
      POSTGRES_PASSWORD: ${POSTGRES_PASSWORD}
      POSTGRES_DB: ${POSTGRES_DB}
    ports:
      # Maps the host port from .env to the container port
      - "${POSTGRES_PORT}:5432"
    volumes:
      - postgres_data:/var/lib/postgresql/data

  # Defines the PostgREST service to create a REST API for the database
  postgrest:
    image: postgrest/postgrest
    container_name: trainium_api
    restart: always
    ports:
      - "${POSTGREST_PORT}:3000"
    environment:
      # The connection string is now built using variables from the .env file
      PGRST_DB_URI: postgres://${POSTGRES_USER}:${POSTGRES_PASSWORD}@db:5432/${POSTGRES_DB}
      PGRST_DB_SCHEMA: public
      PGRST_DB_ANON_ROLE: ${POSTGRES_USER}
    depends_on:
      - db

  # Defines the Ollama service for local LLM inference
  ollama:
    image: ollama/ollama:0.4.5
    container_name: trainium_ollama
    restart: always
    ports:
      - "${OLLAMA_PORT:-11434}:11434"
    volumes:
      - ollama_data:/root/.ollama
    environment:
      - OLLAMA_HOST=0.0.0.0
    healthcheck:
      test: ["CMD", "curl", "-f", "http://localhost:11434/api/tags"]
      interval: 30s
      timeout: 10s
      retries: 3
      start_period: 60s
<<<<<<< HEAD
    # Start server before pulling so the model downloads successfully
=======
    # Ensure llama3.3 model is available before serving
>>>>>>> d614ad64
    entrypoint:
      - /bin/sh
      - -c
      - |
<<<<<<< HEAD
          ollama serve &
          server_pid=$!
          until curl -sf http://localhost:11434/api/tags >/dev/null; do
            sleep 1
          done
          ollama pull llama3.3
          wait $server_pid
=======
          ollama pull llama3.3 &&
          exec ollama serve
>>>>>>> d614ad64

  # Defines the Redis cache service
  redis:
    image: redis:7-alpine
    container_name: trainium_redis
    restart: always
    ports:
      - "${REDIS_PORT:-6379}:6379"
    volumes:
      - redis_data:/data

  # Defines the React front-end service
  frontend:
    build:
      context: .
      dockerfile: Dockerfile
    container_name: trainium_frontend
    restart: always
    ports:
      - "${FRONTEND_PORT}:5173"
    volumes:
      # Mount the current directory ('.') which is the frontend source code
      - .:/app
      - /app/node_modules
    depends_on:
      - postgrest
      - python-service

  # Defines the Python AI microservice
  python-service:
    build:
      context: ./python-service
      dockerfile: Dockerfile
    image: python-service
    container_name: trainium_python_service
    restart: always
    ports:
      - "${PYTHON_SERVICE_PORT:-8000}:8000"
    environment:
      # Environment configuration for Python service
      ENVIRONMENT: ${ENVIRONMENT:-development}
      LOG_LEVEL: ${LOG_LEVEL:-INFO}
      DEBUG: ${DEBUG:-false}
      GEMINI_API_KEY: ${GEMINI_API_KEY}
      OPENAI_API_KEY: ${OPENAI_API_KEY}
      TAVILY_API_KEY: ${TAVILY_API_KEY}
      LLM_PREFERENCE: ${LLM_PREFERENCE:-ollama:llama3.3,openai:gpt-4o-mini,gemini:gemini-1.5-flash}
      OLLAMA_HOST: http://ollama:11434
      POSTGREST_URL: http://postgrest:3000
      DATABASE_URL: postgres://${POSTGRES_USER}:${POSTGRES_PASSWORD}@db:5432/${POSTGRES_DB}
      REDIS_URL: ${REDIS_URL:-redis://redis:6379/0}
      REDIS_HOST: ${REDIS_HOST:-redis}
      REDIS_PORT: ${REDIS_PORT:-6379}
      REDIS_DB: ${REDIS_DB:-0}
    volumes:
      # Mount the python service code for development
      - ./python-service:/app
    depends_on:
      - postgrest
      - redis
      - ollama
    healthcheck:
      test: ["CMD", "curl", "-f", "http://localhost:8000/health"]
      interval: 30s
      timeout: 10s
      retries: 3
      start_period: 40s

  # Defines the worker process using the python-service image
  worker:
    build:
      context: ./python-service
      dockerfile: Dockerfile
    image: python-service
    container_name: trainium_worker
    entrypoint: ["python", "worker.py"]
    environment:
      # Environment configuration for worker
      ENVIRONMENT: ${ENVIRONMENT:-development}
      LOG_LEVEL: ${LOG_LEVEL:-INFO}
      DEBUG: ${DEBUG:-false}
      GEMINI_API_KEY: ${GEMINI_API_KEY}
      OPENAI_API_KEY: ${OPENAI_API_KEY}
      TAVILY_API_KEY: ${TAVILY_API_KEY}
      LLM_PREFERENCE: ${LLM_PREFERENCE:-ollama:llama3.3,openai:gpt-4o-mini,gemini:gemini-1.5-flash}
      OLLAMA_HOST: http://ollama:11434
      POSTGREST_URL: http://postgrest:3000
      DATABASE_URL: postgres://${POSTGRES_USER}:${POSTGRES_PASSWORD}@db:5432/${POSTGRES_DB}
      REDIS_URL: ${REDIS_URL:-redis://redis:6379/0}
      REDIS_HOST: ${REDIS_HOST:-redis}
      REDIS_PORT: ${REDIS_PORT:-6379}
      REDIS_DB: ${REDIS_DB:-0}
    depends_on:
      - python-service
      - redis

  # Defines the scheduler daemon using the python-service image
  scheduler:
    build:
      context: ./python-service
      dockerfile: Dockerfile
    image: python-service
    container_name: trainium_scheduler
    entrypoint: ["python", "scheduler_daemon.py"]
    environment:
      # Environment configuration for scheduler
      ENVIRONMENT: ${ENVIRONMENT:-development}
      LOG_LEVEL: ${LOG_LEVEL:-INFO}
      DEBUG: ${DEBUG:-false}
      GEMINI_API_KEY: ${GEMINI_API_KEY}
      OPENAI_API_KEY: ${OPENAI_API_KEY}
      TAVILY_API_KEY: ${TAVILY_API_KEY}
      LLM_PREFERENCE: ${LLM_PREFERENCE:-ollama:llama3.3,openai:gpt-4o-mini,gemini:gemini-1.5-flash}
      OLLAMA_HOST: http://ollama:11434
      POSTGREST_URL: http://postgrest:3000
      DATABASE_URL: postgres://${POSTGRES_USER}:${POSTGRES_PASSWORD}@db:5432/${POSTGRES_DB}
      REDIS_URL: ${REDIS_URL:-redis://redis:6379/0}
      REDIS_HOST: ${REDIS_HOST:-redis}
      REDIS_PORT: ${REDIS_PORT:-6379}
      REDIS_DB: ${REDIS_DB:-0}
    depends_on:
      - python-service
      - redis

volumes:
  # Defines the named volumes for data persistence.
  postgres_data:
  redis_data:
  ollama_data:  # Persistent storage for Ollama models<|MERGE_RESOLUTION|>--- conflicted
+++ resolved
@@ -49,16 +49,11 @@
       timeout: 10s
       retries: 3
       start_period: 60s
-<<<<<<< HEAD
-    # Start server before pulling so the model downloads successfully
-=======
-    # Ensure llama3.3 model is available before serving
->>>>>>> d614ad64
+      # Start server before pulling so the model downloads successfully
     entrypoint:
       - /bin/sh
       - -c
       - |
-<<<<<<< HEAD
           ollama serve &
           server_pid=$!
           until curl -sf http://localhost:11434/api/tags >/dev/null; do
@@ -66,10 +61,6 @@
           done
           ollama pull llama3.3
           wait $server_pid
-=======
-          ollama pull llama3.3 &&
-          exec ollama serve
->>>>>>> d614ad64
 
   # Defines the Redis cache service
   redis:
