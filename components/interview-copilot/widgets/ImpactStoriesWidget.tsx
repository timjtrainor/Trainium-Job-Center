import React, { useEffect, useMemo, useState } from 'react';
import type { WidgetProps } from '../types';
import type { ImpactStoriesData } from '../types';
import { formatTimestamp } from '../utils';
<<<<<<< HEAD
import { ensureRoleOnDeck, removeRoleFromDeck, updateDeckOrder, upsertDeckStory } from '../../../utils/interviewDeck';
import type { HydratedDeckItem } from '../../../utils/interviewDeck';
=======
import { ensureRoleOnDeck, removeRoleFromDeck, updateDeckOrder, upsertDeckStory } from '../../utils/interviewDeck';
import type { HydratedDeckItem } from '../../utils/interviewDeck';
>>>>>>> 1db60c80
import { GripVerticalIcon, SparklesIcon } from '../../IconComponents';

const STORY_FORMAT_FIELDS: Record<string, string[]> = {
    STAR: ['situation', 'task', 'action', 'result'],
    SCOPE: ['situation', 'complication', 'opportunity', 'product_thinking', 'end_result'],
    WINS: ['situation', 'what_i_did', 'impact', 'nuance'],
    SPOTLIGHT: [
        'situation',
        'positive_moment_or_goal',
        'observation_opportunity',
        'task_action',
        'learnings_leverage',
        'impact_results',
        'growth_grit',
        'highlights_key_trait',
        'takeaway_tie_in',
    ],
};

const STORY_FORMAT_COLORS: Record<string, string> = {
    STAR: 'bg-blue-100 text-blue-800 dark:bg-blue-900/50 dark:text-blue-300',
    SCOPE: 'bg-purple-100 text-purple-800 dark:bg-purple-900/50 dark:text-purple-300',
    WINS: 'bg-green-100 text-green-800 dark:bg-green-900/50 dark:text-green-300',
    SPOTLIGHT: 'bg-yellow-100 text-yellow-800 dark:bg-yellow-900/50 dark:text-yellow-300',
};

const readableLabel = (key: string) => key.replace(/_/g, ' ').replace(/\b\w/g, (char) => char.toUpperCase());

const ImpactStoryTrigger = ({
    item,
    activeRole,
    onNoteChange,
    isPrep,
}: {
    item: HydratedDeckItem;
    activeRole: string;
    onNoteChange: (storyId: string, field: string, value: string) => void;
    isPrep: boolean;
}) => {
    const story = item.story;
    if (!story) {
        return null;
    }
    const formatName = (story.format || 'STAR').toUpperCase();
    const badgeColor = STORY_FORMAT_COLORS[formatName] || STORY_FORMAT_COLORS.STAR;
    const orderedFields = STORY_FORMAT_FIELDS[formatName] || [];
    const roleNotes = item.custom_notes[activeRole] || item.custom_notes.default || {};

    return (
        <div className="space-y-3 rounded-md border border-slate-300 bg-white p-3 shadow-sm dark:border-slate-700 dark:bg-slate-800">
            <div className="flex items-center justify-between gap-3">
                <div>
                    <h4 className="text-sm font-semibold text-slate-900 dark:text-slate-100">{story.story_title}</h4>
                    <p className="text-xs text-slate-500 dark:text-slate-400">{story.context_summary}</p>
                </div>
                <span className={`rounded-full px-2 py-0.5 text-[10px] font-semibold uppercase ${badgeColor}`}>{story.format}</span>
            </div>
            <div className="space-y-2">
                {orderedFields.map((field) => {
                    const label = readableLabel(field);
                    const defaultValue = story.speaker_notes?.[field] || '';
                    const value = roleNotes?.[field] ?? defaultValue;
                    if (!isPrep && !value) {
                        return null;
                    }
                    return (
                        <div key={field}>
                            <p className="text-[11px] font-semibold uppercase tracking-wide text-slate-500 dark:text-slate-400">{label}</p>
                            {isPrep ? (
                                <textarea
                                    value={value}
                                    onChange={(event) => onNoteChange(item.story_id, field, event.target.value)}
                                    rows={2}
                                    className="mt-1 w-full rounded-md border border-slate-300 bg-white p-2 text-xs text-slate-700 focus:outline-none focus:ring-2 focus:ring-indigo-500 dark:border-slate-700 dark:bg-slate-900 dark:text-slate-200"
                                />
                            ) : (
                                <p className="mt-1 whitespace-pre-wrap text-sm text-slate-700 dark:text-slate-200">{value || defaultValue}</p>
                            )}
                        </div>
                    );
                })}
            </div>
        </div>
    );
};

export const ImpactStoriesWidget = ({
    data,
    onChange,
    editable,
    mode,
    lastUpdated,
    context,
}: WidgetProps<ImpactStoriesData>) => {
    const [draggingStoryId, setDraggingStoryId] = useState<string | null>(null);
    const availableStories = context.availableStories || [];

    const availableRoles = useMemo(() => {
        const roles = new Set<string>(['default']);
        data.storyDeck.forEach((item) => {
            Object.keys(item.custom_notes).forEach((role) => roles.add(role));
        });
        return Array.from(roles);
    }, [data.storyDeck]);

    useEffect(() => {
        if (!availableRoles.includes(data.activeRole)) {
            onChange({ ...data, activeRole: availableRoles[0] || 'default' });
        }
    }, [availableRoles, data.activeRole, onChange, data]);

    const handleRoleChange = (role: string) => {
        const updatedDeck = ensureRoleOnDeck(data.storyDeck, role);
        onChange({ ...data, activeRole: role, storyDeck: updatedDeck });
    };

    const handleAddRole = () => {
        const trimmed = data.newRoleName.trim();
        if (!trimmed || availableRoles.includes(trimmed)) {
            return;
        }
        const updatedDeck = ensureRoleOnDeck(data.storyDeck, trimmed);
        onChange({ ...data, activeRole: trimmed, newRoleName: '', storyDeck: updatedDeck });
    };

    const handleRemoveRole = (role: string) => {
        if (role === 'default') {
            return;
        }
        const updatedDeck = removeRoleFromDeck(data.storyDeck, role);
        const remainingRoles = availableRoles.filter((value) => value !== role);
        onChange({
            ...data,
            activeRole: remainingRoles[0] || 'default',
            storyDeck: updatedDeck,
        });
    };

    const handleNoteChange = (storyId: string, field: string, value: string) => {
        const updatedDeck = data.storyDeck.map((item) => {
            if (item.story_id !== storyId) {
                return item;
            }
            const current = item.custom_notes[data.activeRole] || {};
            return {
                ...item,
                custom_notes: {
                    ...item.custom_notes,
                    [data.activeRole]: {
                        ...current,
                        [field]: value,
                    },
                },
            };
        });
        onChange({ ...data, storyDeck: updatedDeck });
    };

    const handleDragEnter = (storyId: string) => {
        if (!draggingStoryId || draggingStoryId === storyId) {
            return;
        }
        const updated = updateDeckOrder(data.storyDeck, draggingStoryId, storyId);
        onChange({ ...data, storyDeck: updated });
    };

    const handleAddStory = () => {
        const targetStory = availableStories.find((story) => story.story_id === data.storyToAdd);
        if (!targetStory) {
            return;
        }
        const updatedDeck = upsertDeckStory(data.storyDeck, targetStory);
        onChange({ ...data, storyDeck: updatedDeck, storyToAdd: '' });
    };

    const handleRemoveStory = (storyId: string) => {
        const updatedDeck = data.storyDeck.filter((item) => item.story_id !== storyId);
        const reindexed = updatedDeck.map((item, index) => ({ ...item, order_index: index }));
        onChange({ ...data, storyDeck: reindexed });
    };

    const liveView = (
        <div className="space-y-3">
            <div className="flex items-center gap-2">
                <span className="text-xs font-semibold uppercase tracking-wide text-slate-500 dark:text-slate-400">Persona</span>
                <select
                    value={data.activeRole}
                    onChange={(event) => handleRoleChange(event.target.value)}
                    className="rounded-md border border-slate-300 bg-white px-2 py-1 text-xs dark:border-slate-600 dark:bg-slate-800"
                >
                    {availableRoles.map((role) => (
                        <option key={role} value={role}>
                            {role}
                        </option>
                    ))}
                </select>
            </div>
            <div className="space-y-2">
                {data.storyDeck.length > 0 ? (
                    data.storyDeck.map((item) => (
                        <ImpactStoryTrigger key={item.story_id} item={item} activeRole={data.activeRole} onNoteChange={handleNoteChange} isPrep={false} />
                    ))
                ) : (
                    <p className="text-sm text-slate-500 dark:text-slate-400">Add stories in prep mode to surface them here.</p>
                )}
            </div>
            <p className="text-[11px] text-slate-500 dark:text-slate-400">Last updated: {formatTimestamp(lastUpdated)}</p>
        </div>
    );

    if (!editable || mode === 'live') {
        return liveView;
    }

    const availableStoryOptions = availableStories.filter((story) => !data.storyDeck.some((item) => item.story_id === story.story_id));

    return (
        <div className="space-y-4">
            <div className="flex flex-col gap-2 sm:flex-row sm:items-center sm:justify-between">
                <div className="flex flex-wrap items-center gap-2">
                    <span className="text-xs font-semibold uppercase tracking-wide text-slate-500 dark:text-slate-400">Persona</span>
                    <select
                        value={data.activeRole}
                        onChange={(event) => handleRoleChange(event.target.value)}
                        className="rounded-md border border-slate-300 bg-white px-2 py-1 text-xs focus:outline-none focus:ring-2 focus:ring-indigo-500 dark:border-slate-600 dark:bg-slate-800"
                    >
                        {availableRoles.map((role) => (
                            <option key={role} value={role}>
                                {role}
                            </option>
                        ))}
                    </select>
                    {data.activeRole !== 'default' && (
                        <button
                            type="button"
                            onClick={() => handleRemoveRole(data.activeRole)}
                            className="inline-flex items-center rounded-md border border-slate-300 px-2 py-1 text-[10px] font-semibold text-red-600 shadow-sm hover:bg-slate-200 focus:outline-none focus:ring-2 focus:ring-offset-1 focus:ring-red-500 dark:border-slate-600 dark:text-red-300 dark:hover:bg-slate-700"
                        >
                            Remove Role
                        </button>
                    )}
                </div>
                <div className="flex flex-wrap items-center gap-2">
                    <input
                        type="text"
                        value={data.newRoleName}
                        onChange={(event) => onChange({ ...data, newRoleName: event.target.value })}
                        placeholder="Add new persona"
                        className="w-full max-w-xs rounded-md border border-slate-300 bg-white px-2 py-1 text-xs shadow-sm focus:outline-none focus:ring-2 focus:ring-indigo-500 dark:border-slate-600 dark:bg-slate-800"
                    />
                    <button
                        type="button"
                        onClick={handleAddRole}
                        className="inline-flex items-center rounded-md bg-indigo-600 px-2 py-1 text-[10px] font-semibold text-white shadow-sm hover:bg-indigo-700"
                    >
                        Add Persona
                    </button>
                </div>
            </div>
            <div className="flex flex-col gap-2 sm:flex-row sm:items-center">
                <select
                    value={data.storyToAdd}
                    onChange={(event) => onChange({ ...data, storyToAdd: event.target.value })}
                    className="w-full rounded-md border border-slate-300 bg-white px-2 py-1 text-xs shadow-sm focus:outline-none focus:ring-2 focus:ring-indigo-500 dark:border-slate-600 dark:bg-slate-800"
                >
                    <option value="">Select story to add</option>
                    {availableStoryOptions.map((story) => (
                        <option key={story.story_id} value={story.story_id}>
                            {story.story_title}
                        </option>
                    ))}
                </select>
                <button
                    type="button"
                    onClick={handleAddStory}
                    disabled={!data.storyToAdd}
                    className="inline-flex items-center gap-2 rounded-md bg-blue-600 px-3 py-1.5 text-xs font-semibold text-white shadow-sm transition hover:bg-blue-700 disabled:cursor-not-allowed disabled:bg-blue-400"
                >
                    <SparklesIcon className="h-4 w-4" /> Add Story
                </button>
            </div>
            <div className="space-y-3">
                {data.storyDeck.length > 0 ? (
                    data.storyDeck.map((item) => (
                        <div
                            key={item.story_id}
                            className="cursor-grab rounded-md border border-dashed border-slate-300 bg-white p-3 shadow-sm dark:border-slate-700 dark:bg-slate-800"
                            draggable
                            onDragStart={() => setDraggingStoryId(item.story_id)}
                            onDragOver={(event) => {
                                event.preventDefault();
                                handleDragEnter(item.story_id);
                            }}
                            onDragEnd={() => setDraggingStoryId(null)}
                        >
                            <div className="flex items-center justify-between gap-2">
                                <div className="flex items-center gap-2">
                                    <GripVerticalIcon className="h-4 w-4 text-slate-400" />
                                    <div>
                                        <p className="text-sm font-semibold text-slate-800 dark:text-slate-100">{item.story?.story_title || 'Untitled Story'}</p>
                                        <p className="text-xs text-slate-500 dark:text-slate-400">{item.story?.context_summary}</p>
                                    </div>
                                </div>
                                <button
                                    type="button"
                                    onClick={() => handleRemoveStory(item.story_id)}
                                    className="rounded-md border border-slate-300 px-2 py-1 text-[10px] font-semibold text-red-600 hover:bg-slate-200 focus:outline-none focus:ring-2 focus:ring-offset-1 focus:ring-red-500 dark:border-slate-600 dark:text-red-300 dark:hover:bg-slate-700"
                                >
                                    Remove
                                </button>
                            </div>
                            <div className="mt-3">
                                <ImpactStoryTrigger item={item} activeRole={data.activeRole} onNoteChange={handleNoteChange} isPrep />
                            </div>
                        </div>
                    ))
                ) : (
                    <p className="text-sm text-slate-500 dark:text-slate-400">Add stories from your narrative to craft tailored talking points.</p>
                )}
            </div>
            <p className="text-[11px] text-slate-500 dark:text-slate-400">Last updated: {formatTimestamp(lastUpdated)}</p>
        </div>
    );
};

export default ImpactStoriesWidget;<|MERGE_RESOLUTION|>--- conflicted
+++ resolved
@@ -2,14 +2,14 @@
 import type { WidgetProps } from '../types';
 import type { ImpactStoriesData } from '../types';
 import { formatTimestamp } from '../utils';
-<<<<<<< HEAD
-import { ensureRoleOnDeck, removeRoleFromDeck, updateDeckOrder, upsertDeckStory } from '../../../utils/interviewDeck';
+import {
+    ensureRoleOnDeck,
+    removeRoleFromDeck,
+    updateDeckOrder,
+    upsertDeckStory,
+} from '../../../utils/interviewDeck';
 import type { HydratedDeckItem } from '../../../utils/interviewDeck';
-=======
-import { ensureRoleOnDeck, removeRoleFromDeck, updateDeckOrder, upsertDeckStory } from '../../utils/interviewDeck';
-import type { HydratedDeckItem } from '../../utils/interviewDeck';
->>>>>>> 1db60c80
-import { GripVerticalIcon, SparklesIcon } from '../../IconComponents';
+import { GripVerticalIcon, SparklesIcon } from '../../../components/IconComponents';
 
 const STORY_FORMAT_FIELDS: Record<string, string[]> = {
     STAR: ['situation', 'task', 'action', 'result'],
