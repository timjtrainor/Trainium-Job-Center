--- conflicted
+++ resolved
@@ -57,26 +57,6 @@
 type CoverageState = { metrics: Set<string>; levers: Set<string>; blockers: Set<string>; };
 type CoverageCategory = keyof CoverageState;
 
-<<<<<<< HEAD
-const createEmptyCoverageState = (): CoverageState => ({
-    metrics: new Set<string>(),
-    levers: new Set<string>(),
-    blockers: new Set<string>(),
-});
-
-const pruneCoverageSelections = (
-    state: CoverageState,
-    metrics: string[],
-    levers: string[],
-    blockers: string[],
-): CoverageState => ({
-    metrics: new Set(metrics.filter(metric => state.metrics.has(metric))),
-    levers: new Set(levers.filter(lever => state.levers.has(lever))),
-    blockers: new Set(blockers.filter(blocker => state.blockers.has(blocker))),
-});
-
-=======
->>>>>>> 2a56853f
 const ImpactStoryTrigger = ({
     item,
     jobAnalysis,
@@ -272,15 +252,6 @@
     const [editableQuestions, setEditableQuestions] = useState('');
     const [notepadContent, setNotepadContent] = useState('');
     const [askedQuestions, setAskedQuestions] = useState<Set<string>>(new Set());
-<<<<<<< HEAD
-    const [storyDeck, setStoryDeck] = useState<HydratedDeckItem[]>(() => buildHydratedDeck(interview, activeNarrative));
-    const [activeRole, setActiveRole] = useState('default');
-    const [draggingStoryId, setDraggingStoryId] = useState<string | null>(null);
-    const [newRoleName, setNewRoleName] = useState('');
-    const [storyToAdd, setStoryToAdd] = useState('');
-    const [covered, setCovered] = useState<CoverageState>(createEmptyCoverageState);
-
-=======
     type CoverageState = { metrics: Set<string>; levers: Set<string>; blockers: Set<string>; };
     const [covered, setCovered] = useState<CoverageState>(() => ({
         metrics: new Set<string>(),
@@ -288,7 +259,6 @@
         blockers: new Set<string>(),
     }));
     
->>>>>>> 2a56853f
     const [isSaving, setIsSaving] = useState(false);
     const [saveSuccess, setSaveSuccess] = useState(false);
     const [isSavingNotes, setIsSavingNotes] = useState(false);
@@ -308,154 +278,6 @@
         setNotepadContent(interview.notes || '');
     }, [interview, activeNarrative, application]);
 
-<<<<<<< HEAD
-    const availableRoles = useMemo(() => {
-        const roles = new Set<string>();
-        storyDeck.forEach(item => {
-            Object.keys(item.custom_notes).forEach(role => roles.add(role));
-        });
-        if (roles.size === 0) {
-            roles.add('default');
-        }
-        return Array.from(roles);
-    }, [storyDeck]);
-
-    const questionList = useMemo(
-        () => editableQuestions.split('\n').map(question => question.trim()).filter(Boolean),
-        [editableQuestions]
-    );
-
-    useEffect(() => {
-        setAskedQuestions(prev => {
-            const next = new Set<string>();
-            questionList.forEach(question => {
-                if (prev.has(question)) {
-                    next.add(question);
-                }
-            });
-            return next;
-        });
-    }, [questionList]);
-
-    useEffect(() => {
-        if (!availableRoles.includes(activeRole)) {
-            setActiveRole(availableRoles[0] || 'default');
-        }
-    }, [availableRoles, activeRole]);
-
-    useEffect(() => {
-        if (!activeRole) {
-            return;
-        }
-        setStoryDeck(prev => {
-            if (prev.length === 0) {
-                return prev;
-            }
-            const needsRole = prev.some(item => !item.custom_notes[activeRole]);
-            return needsRole ? ensureRoleOnDeck(prev, activeRole) : prev;
-        });
-    }, [activeRole]);
-
-    const availableStories = useMemo(() => {
-        const selectedIds = new Set(storyDeck.map(item => item.story_id));
-        return (activeNarrative.impact_stories || []).filter(story => !selectedIds.has(story.story_id));
-    }, [storyDeck, activeNarrative]);
-
-    const toggleCoverage = (category: CoverageCategory, value: string) => {
-        setCovered(prev => {
-            const nextSet = new Set(prev[category]);
-            if (nextSet.has(value)) {
-                nextSet.delete(value);
-            } else {
-                nextSet.add(value);
-            }
-            return {
-                ...prev,
-                [category]: nextSet,
-            };
-        });
-    };
-
-    const resetCoverage = () => {
-        setCovered(createEmptyCoverageState());
-    };
-
-    const handleAddRole = () => {
-        const trimmed = newRoleName.trim();
-        if (!trimmed) {
-            return;
-        }
-        const existingRole = availableRoles.find(role => role.toLowerCase() === trimmed.toLowerCase());
-        if (existingRole) {
-            setActiveRole(existingRole);
-            setNewRoleName('');
-            return;
-        }
-        setStoryDeck(prev => ensureRoleOnDeck(prev, trimmed));
-        setActiveRole(trimmed);
-        setNewRoleName('');
-    };
-
-    const handleRemoveRole = (role: string) => {
-        if (role === 'default') {
-            return;
-        }
-        setStoryDeck(prev => removeRoleFromDeck(prev, role));
-    };
-
-    const handleNoteChange = (storyId: string, field: string, value: string) => {
-        setStoryDeck(prev => prev.map(item => {
-            if (item.story_id !== storyId) {
-                return item;
-            }
-            const roleNotes = item.custom_notes[activeRole] || {};
-            return {
-                ...item,
-                custom_notes: {
-                    ...item.custom_notes,
-                    [activeRole]: {
-                        ...roleNotes,
-                        [field]: value,
-                    },
-                },
-            };
-        }));
-    };
-
-    const handleDragStart = (storyId: string) => {
-        setDraggingStoryId(storyId);
-    };
-
-    const handleDragEnter = (storyId: string) => {
-        if (!draggingStoryId || draggingStoryId === storyId) {
-            return;
-        }
-        setStoryDeck(prev => updateDeckOrder(prev, draggingStoryId, storyId));
-    };
-
-    const handleDragEnd = () => {
-        setDraggingStoryId(null);
-    };
-
-    const handleAddStory = () => {
-        if (!storyToAdd) {
-            return;
-        }
-        const story = (activeNarrative.impact_stories || []).find(s => s.story_id === storyToAdd);
-        if (!story) {
-            return;
-        }
-        setStoryDeck(prev => upsertDeckStory(prev, story));
-        setStoryToAdd('');
-    };
-
-    const handleRemoveStory = (storyId: string) => {
-        setStoryDeck(prev => prev
-            .filter(item => item.story_id !== storyId)
-            .map((item, index) => ({ ...item, order_index: index }))
-        );
-    };
-=======
     useEffect(() => {
         setCovered({
             metrics: new Set<string>(),
@@ -463,7 +285,6 @@
             blockers: new Set<string>(),
         });
     }, [interview.interview_id, jobAnalysis]);
->>>>>>> 2a56853f
 
     const handleSave = async () => {
         setIsSaving(true);
@@ -534,23 +355,10 @@
     const potentialBlockers = jobAnalysis?.potential_blockers || [];
     const roleTags = jobAnalysis?.tags || [];
 
-<<<<<<< HEAD
-    useEffect(() => {
-        setCovered(createEmptyCoverageState());
-    }, [interview.interview_id, jobAnalysis]);
-
-    useEffect(() => {
-        setCovered(prev => pruneCoverageSelections(prev, keyMetrics, roleLevers, potentialBlockers));
-    }, [keyMetrics, roleLevers, potentialBlockers]);
-
-=======
->>>>>>> 2a56853f
     const totalCoverageItems = keyMetrics.length + roleLevers.length + potentialBlockers.length;
     const coveredCount = covered.metrics.size + covered.levers.size + covered.blockers.size;
     const coveragePercent = totalCoverageItems === 0 ? 0 : Math.round((coveredCount / totalCoverageItems) * 100);
 
-<<<<<<< HEAD
-=======
     const toggleCoverage = (category: keyof CoverageState, item: string) => {
         setCovered(prev => {
             const next: CoverageState = {
@@ -576,7 +384,6 @@
         });
     };
 
->>>>>>> 2a56853f
     const handleQuickAdd = (text: string) => {
         setNotepadContent(prev => appendUnique(prev, text));
     };
