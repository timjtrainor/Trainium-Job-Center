--- conflicted
+++ resolved
@@ -3,7 +3,6 @@
 import type { Layouts, Layout } from 'react-grid-layout';
 import { componentRegistry } from './interview-copilot/componentRegistry';
 import type {
-<<<<<<< HEAD
     WidgetDataMap,
     WidgetId,
     WidgetMode,
@@ -21,17 +20,6 @@
     InterviewPrepOutline,
 } from '../types';
 import { buildHydratedDeck } from '@/utils/interviewDeck';
-=======
-    JobCheatSheetData,
-    WidgetId,
-    WidgetMode,
-    WidgetState,
-    WidgetRuntimeContext,
-} from './interview-copilot/types';
-import type { JobApplication, Interview, StrategicNarrative, InterviewPayload, Company } from '../types';
-import type { JobProblemAnalysisResult, InterviewPrepOutline } from '../types';
-import { buildHydratedDeck } from '../utils/interviewDeck';
->>>>>>> 1ce2d95f
 import { Switch } from './Switch';
 import { CheckIcon, LoadingSpinner, SparklesIcon } from './IconComponents';
 import { appendUnique, formatTimestamp } from './interview-copilot/utils';
@@ -137,7 +125,7 @@
 }: InterviewCopilotViewProps) => {
     const [mode, setMode] = useState<WidgetMode>('live');
     const [isSaving, setIsSaving] = useState(false);
-    const [saveSuccess, setSaveSuccess] = useState(false);
+    const [saveSuccess, setIsSavingSuccess] = useState(false);
     const [isSavingNotes, setIsSavingNotes] = useState(false);
     const [notesSuccess, setNotesSuccess] = useState(false);
     const [isGeneratingPrep, setIsGeneratingPrep] = useState(false);
@@ -150,7 +138,6 @@
     const storyDeck = useMemo(
         () => buildHydratedDeck(interview, activeNarrative),
         [interview, activeNarrative],
-<<<<<<< HEAD
     );
 
     const defaultLayouts = useMemo(() => buildDefaultLayouts(), []);
@@ -184,128 +171,47 @@
     }, [initialWidgetStates]);
 
     const updateWidgetData = useCallback(<TId extends WidgetId>(id: TId, value: WidgetDataMap[TId]) => {
-=======
-    );
-
-    const defaultLayouts = useMemo(() => buildDefaultLayouts(), []);
-    const defaultHeights = useMemo(() => buildDefaultHeights(), []);
-
-    const initialWidgetStates = useMemo(() => {
-        const context = {
-            application,
-            interview,
-            narrative: activeNarrative,
-            prepOutline,
-            storyDeck,
-            jobAnalysis,
-        };
-        return componentRegistry.reduce<Record<WidgetId, WidgetState<any>>>((acc, config) => {
-            acc[config.id] = { ...config.getInitialState(context), lastUpdated: interview.interview_date || undefined };
-            return acc;
-        }, {} as Record<WidgetId, WidgetState<any>>);
-    }, [application, interview, activeNarrative, prepOutline, storyDeck, jobAnalysis]);
-
-    const [widgetStates, setWidgetStates] = useState<Record<WidgetId, WidgetState<any>>>(initialWidgetStates);
-    const [layouts, setLayouts] = useState<Layouts>(defaultLayouts);
-
-    useEffect(() => {
-        setWidgetStates(initialWidgetStates);
-        setLayouts(buildDefaultLayouts());
-    }, [initialWidgetStates]);
-
-    const updateWidgetData = useCallback(
-        (id: WidgetId, value: unknown) => {
-            setWidgetStates((prev) => {
-                const current = prev[id];
-                if (!current) {
-                    return prev;
+        setWidgetStates((prev) => {
+            const current = prev[id];
+            if (!current) {
+                return prev;
+            }
+            const timestamp = new Date().toISOString();
+            const nextState: WidgetStateMap = {
+                ...prev,
+                [id]: {
+                    ...current,
+                    data: value,
+                    lastUpdated: timestamp,
+                },
+            };
+
+            if (id === 'jobCheatSheet') {
+                const cheatSheet = value;
+                const checklist = prev.liveChecklist;
+                if (checklist) {
+                    const updatedChecklist = {
+                        ...checklist,
+                        data: {
+                            ...checklist.data,
+                            metrics: cheatSheet.keySuccessMetrics,
+                            levers: cheatSheet.roleLevers,
+                            blockers: cheatSheet.potentialBlockers,
+                            covered: {
+                                metrics: pruneCoverage(cheatSheet.keySuccessMetrics, checklist.data.covered.metrics),
+                                levers: pruneCoverage(cheatSheet.roleLevers, checklist.data.covered.levers),
+                                blockers: pruneCoverage(cheatSheet.potentialBlockers, checklist.data.covered.blockers),
+                            },
+                        },
+                        lastUpdated: timestamp,
+                    };
+                    nextState.liveChecklist = updatedChecklist;
                 }
-                const timestamp = new Date().toISOString();
-                const nextState: Record<WidgetId, WidgetState<any>> = {
-                    ...prev,
-                    [id]: {
-                        ...current,
-                        data: value,
-                        lastUpdated: timestamp,
-                    },
-                };
-
-                if (id === 'jobCheatSheet') {
-                    const cheatSheet = value as JobCheatSheetData;
-                    const checklist = prev.liveChecklist;
-                    if (checklist) {
-                        const updatedChecklist = {
-                            ...checklist,
-                            data: {
-                                ...checklist.data,
-                                metrics: cheatSheet.keySuccessMetrics,
-                                levers: cheatSheet.roleLevers,
-                                blockers: cheatSheet.potentialBlockers,
-                                covered: {
-                                    metrics: pruneCoverage(cheatSheet.keySuccessMetrics, checklist.data.covered.metrics),
-                                    levers: pruneCoverage(cheatSheet.roleLevers, checklist.data.covered.levers),
-                                    blockers: pruneCoverage(cheatSheet.potentialBlockers, checklist.data.covered.blockers),
-                                },
-                            },
-                            lastUpdated: timestamp,
-                        };
-                        nextState.liveChecklist = updatedChecklist;
-                    }
-                }
-
-                return nextState;
-            });
-        },
-        [],
-    );
-
-    const toggleCollapse = useCallback(
-        (id: WidgetId) => {
-            const isCurrentlyCollapsed = Boolean(widgetStates[id]?.collapsed);
-            const nextCollapsed = !isCurrentlyCollapsed;
->>>>>>> 1ce2d95f
-            setWidgetStates((prev) => {
-                const current = prev[id];
-                if (!current) {
-                    return prev;
-                }
-<<<<<<< HEAD
-                const timestamp = new Date().toISOString();
-                const nextState: WidgetStateMap = {
-                    ...prev,
-                    [id]: {
-                        ...current,
-                        data: value,
-                        lastUpdated: timestamp,
-                    },
-                };
-
-                if (id === 'jobCheatSheet') {
-                    const cheatSheet = value;
-                    const checklist = prev.liveChecklist;
-                    if (checklist) {
-                        const updatedChecklist = {
-                            ...checklist,
-                            data: {
-                                ...checklist.data,
-                                metrics: cheatSheet.keySuccessMetrics,
-                                levers: cheatSheet.roleLevers,
-                                blockers: cheatSheet.potentialBlockers,
-                                covered: {
-                                    metrics: pruneCoverage(cheatSheet.keySuccessMetrics, checklist.data.covered.metrics),
-                                    levers: pruneCoverage(cheatSheet.roleLevers, checklist.data.covered.levers),
-                                    blockers: pruneCoverage(cheatSheet.potentialBlockers, checklist.data.covered.blockers),
-                                },
-                            },
-                            lastUpdated: timestamp,
-                        };
-                        nextState.liveChecklist = updatedChecklist;
-                    }
-                }
-
-                return nextState;
-            });
-        }, []);
+            }
+
+            return nextState;
+        });
+    }, []);
 
     const toggleCollapse = useCallback(
         (id: WidgetId) => {
@@ -366,58 +272,6 @@
                         lastUpdated: new Date().toISOString(),
                     },
                 };
-=======
-                return {
-                    ...prev,
-                    [id]: {
-                        ...current,
-                        collapsed: nextCollapsed,
-                    },
-                };
-            });
-            setLayouts((prev) => {
-                const adjustHeight = (items: Layout[] | undefined, breakpoint: keyof Layouts) =>
-                    (items || []).map((item) => {
-                        if (item.i !== id) {
-                            return { ...item };
-                        }
-                        const defaultHeight = defaultHeights[breakpoint]?.[id] ?? item.h;
-                        return { ...item, h: nextCollapsed ? 2 : defaultHeight };
-                    });
-                return {
-                    lg: adjustHeight(prev.lg, 'lg'),
-                    md: adjustHeight(prev.md, 'md'),
-                    sm: adjustHeight(prev.sm, 'sm'),
-                };
-            });
-        },
-        [defaultHeights, widgetStates],
-    );
-
-    const handleLayoutsChange = useCallback((_: Layout[], allLayouts: Layouts) => {
-        setLayouts(allLayouts);
-    }, []);
-
-    const appendToNotes = useCallback(
-        (text: string) => {
-            setWidgetStates((prev) => {
-                const notes = prev.notes;
-                if (!notes) {
-                    return prev;
-                }
-                const nextContent = appendUnique(notes.data.content, text);
-                return {
-                    ...prev,
-                    notes: {
-                        ...notes,
-                        data: {
-                            ...notes.data,
-                            content: nextContent,
-                        },
-                        lastUpdated: new Date().toISOString(),
-                    },
-                };
->>>>>>> 1ce2d95f
             });
         },
         [],
@@ -437,7 +291,7 @@
 
     const handleSave = useCallback(async () => {
         setIsSaving(true);
-        setSaveSuccess(false);
+        setIsSavingSuccess(false);
         try {
             const context = {
                 application,
@@ -465,8 +319,8 @@
                 return acc;
             }, {} as InterviewPayload);
             await onSaveInterview(payload, interview.interview_id);
-            setSaveSuccess(true);
-            setTimeout(() => setSaveSuccess(false), 2000);
+            setIsSavingSuccess(true);
+            setTimeout(() => setIsSavingSuccess(false), 2000);
         } catch (error) {
             console.error('Failed to save Interview Co-pilot data', error);
         } finally {
@@ -610,12 +464,8 @@
                             const isCollapsed = state.collapsed;
                             const lastUpdated = state.lastUpdated;
                             const titleTimestamp = lastUpdated ? formatTimestamp(lastUpdated) : undefined;
-<<<<<<< HEAD
                             const handleChange = (value: WidgetDataMap[typeof config.id]) =>
                                 updateWidgetData(config.id, value);
-=======
-                            const handleChange = (value: unknown) => updateWidgetData(config.id, value);
->>>>>>> 1ce2d95f
                             const content = isCollapsed ? null : (
                                 <div className="flex-1 overflow-y-auto p-3">
                                     <config.component
